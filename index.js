--- conflicted
+++ resolved
@@ -154,29 +154,6 @@
           const date = file.match(/V(\d{4}\.\d{2}\.\d{2}\.\d{4})/);
           return date ? date[1] : null;
         }).filter(date => date !== null);
-<<<<<<< HEAD
-        // Find the newest date on the head branch
-        const newestHeadDate = headFilesDate.reduce((a, b) => {
-          return a > b ? a : b;
-        }).split('.');
-        // Find the oldest date on the feature branch and assign it to a variable
-        const oldestFeatureDate = modifiedFilesDate.reduce((a, b) => {
-          return a < b ? a : b;
-        }).split('.');
-        // Compare the oldest date on the feature branch to the newest date on the head branch
-        if (newestHeadDate[0] > oldestFeatureDate[0]) {
-          const errorString = `ERROR ${oldestFeatureDate[0]} has an older datestamp than ${newestHeadDate[0]} !`
-          core.setFailed(errorString);
-          ExitCode.Failure;
-          console.log(Chalk.red(
-            Chalk.bgRedBright(
-              errorString,
-            )));
-          core.setFailed(errorString);
-          ExitCode.Failure;
-        } else {
-          console.log(Chalk.green('No modified files have names older than files on the head branch\n'));
-=======
         if (headFilesDate > 0) {
           // Find the newest date on the head branch
           const newestHeadDate = headFilesDate.reduce((a, b) => {
@@ -201,7 +178,6 @@
           } else {
             console.log(Chalk.green('No modified files have names older than files on the head branch\n'));
           }
->>>>>>> da4f5527
         }
       }
 
